--- conflicted
+++ resolved
@@ -1,23 +1,16 @@
 export const CompletionEvent = 'completed';
-<<<<<<< HEAD
-export const ErrorEvent = 'error';
-=======
 export const ClickNodeEvent = 'clickNode';
 export const ClickEdgeEvent = 'clickEdge';
->>>>>>> 975f4643
+export const ErrorEvent = 'error';
 
 export class EventController {
 
 	constructor() {
 		this._handlers = {
-<<<<<<< HEAD
 			[CompletionEvent]: [],
 			[ErrorEvent]: [],
-=======
-            [CompletionEvent]: [],
             [ClickNodeEvent]: [],
             [ClickEdgeEvent]: [],
->>>>>>> 975f4643
 		};
 	}
 

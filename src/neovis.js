'use strict';

import Neo4j from 'neo4j-driver';
import * as vis from 'vis-network/dist/vis-network.min';
import 'vis-network/dist/vis-network.min.css';
import { defaults } from './defaults';
<<<<<<< HEAD
import { EventController, CompletionEvent, ErrorEvent } from './events';

export const NEOVIS_DEFAULT_CONFIG = Symbol();
=======
import { EventController, CompletionEvent, ClickEdgeEvent, ClickNodeEvent } from './events';
>>>>>>> 975f4643

export default class NeoVis {
	_nodes = {};
	_edges = {};
	_data = {};
	_network = null;
	_events = new EventController();

	/**
	 *
	 * @constructor
	 * @param {object} config - configures the visualization and Neo4j server connection
	 *  {
	 *    container:
	 *    server_url:
	 *    server_password?:
	 *    server_username?:
	 *    labels:
	 *
	 *  }
	 *
	 */
	constructor(config) {
		this._init(config);

		this._consoleLog(config);
		this._consoleLog(defaults);
	}

	_consoleLog(message, level = 'log') {
		if (level !== 'log' || this._config.console_debug) {
			// eslint-disable-next-line no-console
			console[level](message);
		}
	}

	_init(config) {
		if (config.labels && config.labels[NEOVIS_DEFAULT_CONFIG]) {
			for (let key of Object.keys(config.labels)) {
				// getting out of my for not changing the original config object
				config = {
					...config,
					labels: {
						...config.labels,
						[key]: {...config.labels[NEOVIS_DEFAULT_CONFIG], ...config.labels[key]}
					}
				};
			}
		}
		if (config.relationships && config.relationships[NEOVIS_DEFAULT_CONFIG]) {
			// getting out of my for not changing the original config object
			for (let key of Object.keys(config.relationships)) {
				config = {
					...config,
					relationships: {
						...config.relationships,
						[key]: {...config.relationships[NEOVIS_DEFAULT_CONFIG], ...config.relationships[key]}
					}
				};
			}
		}
		this._config = config;
		this._encrypted = config.encrypted || defaults.neo4j.encrypted;
		this._trust = config.trust || defaults.neo4j.trust;
		this._driver = Neo4j.driver(
			config.server_url || defaults.neo4j.neo4jUri,
			Neo4j.auth.basic(config.server_user || defaults.neo4j.neo4jUser, config.server_password || defaults.neo4j.neo4jPassword),
			{
				encrypted: this._encrypted,
				trust: this._trust
			}
		);
		this._query = config.initial_cypher || defaults.neo4j.initialQuery;
		this._container = document.getElementById(config.container_id);
	}

	_addNode(node) {
		this._nodes[node.id] = node;
	}

	_addEdge(edge) {
		this._edges[edge.id] = edge;
	}

	/**
	 * Build node object for vis from a neo4j Node
	 * FIXME: use config
	 * FIXME: move to private api
	 * @param neo4jNode
	 * @param session
	 * @returns {{}}
	 */
	async buildNodeVisObject(neo4jNode, session = null) {
		let node = {};
		let label = neo4jNode.labels[0];

		let labelConfig = this._config && this._config.labels && (this._config.labels[label] || this._config.labels[NEOVIS_DEFAULT_CONFIG]);

		const captionKey = labelConfig && labelConfig['caption'];
		const sizeKey = labelConfig && labelConfig['size'];
		const sizeCypher = labelConfig && labelConfig['sizeCypher'];
		const communityKey = labelConfig && labelConfig['community'];

		node.id = neo4jNode.identity.toInt();

		// node size

		if (sizeCypher) {
			// use a cypher statement to determine the size of the node
			// the cypher statement will be passed a parameter {id} with the value
			// of the internal node id

			session = session || this._driver.session();
			const result = await session.run(sizeCypher, {id: Neo4j.int(node.id)});
			for (let record of result.records) {
				record.forEach((v) => {
					if (typeof v === 'number') {
						node.value = v;
					} else if (Neo4j.isInt(v)) {
						node.value = v.toNumber();
					}
				});
			}
		} else if (typeof sizeKey === 'number') {
			node.value = sizeKey;
		} else {
			let sizeProp = neo4jNode.properties[sizeKey];

			if (sizeProp && typeof sizeProp === 'number') {
				// property value is a number, OK to use
				node.value = sizeProp;
			} else if (sizeProp && typeof sizeProp === 'object' && Neo4j.isInt(sizeProp)) {
				// property value might be a Neo4j Integer, check if we can call toNumber on it:
				if (sizeProp.inSafeRange()) {
					node.value = sizeProp.toNumber();
				} else {
					// couldn't convert to Number, use default
					node.value = 1.0;
				}
			} else {
				node.value = 1.0;
			}
		}

		// node caption
		if (typeof captionKey === 'function') {
			node.label = captionKey(neo4jNode);
		} else {
			node.label = neo4jNode.properties[captionKey] || label || '';
		}

		// community
		// behavior: color by value of community property (if set in config), then color by label
		if (!communityKey) {
			node.group = label;
		} else {
			try {
				if (neo4jNode.properties[communityKey]) {
					node.group = neo4jNode.properties[communityKey].toNumber() || label || 0;  // FIXME: cast to Integer

				} else {
					node.group = 0;
				}

			} catch (e) {
				node.group = 0;
			}
		}
		// set all properties as tooltip
		node.title = '';
		for (let key in neo4jNode.properties) {
			if (neo4jNode.properties.hasOwnProperty(key)) {
                node.title += this.propertyToString(key, neo4jNode.properties[key]);
			}
		}
		return node;
	}

	/**
	 * Build edge object for vis from a neo4j Relationship
	 * @param r
	 * @returns {{}}
	 */
	buildEdgeVisObject(r) {
		const nodeTypeConfig = this._config && this._config.relationships &&
			(this._config.relationships[r.type] || this._config.relationships[NEOVIS_DEFAULT_CONFIG]);
		let weightKey = nodeTypeConfig && nodeTypeConfig.thickness,
			captionKey = nodeTypeConfig && nodeTypeConfig.caption;

		let edge = {};
		edge.id = r.identity.toInt();
		edge.from = r.start.toInt();
		edge.to = r.end.toInt();

		// hover tooltip. show all properties in the format <strong>key:</strong> value
		edge.title = '';
		for (let key in r.properties) {
			if (r.properties.hasOwnProperty(key)) {
				edge['title'] += this.propertyToString(key, r.properties[key]);
			}
		}

		// set relationship thickness
		if (weightKey && typeof weightKey === 'string') {
			edge.value = r.properties[weightKey];
		} else if (weightKey && typeof weightKey === 'number') {
			edge.value = weightKey;
		} else {
			edge.value = 1.0;
		}

		// set caption


		if (typeof captionKey === 'boolean') {
			if (!captionKey) {
				edge.label = '';
			} else {
				edge.label = r.type;
			}
		} else if (captionKey && typeof captionKey === 'string') {
			edge.label = r.properties[captionKey] || '';
		} else {
			edge.label = r.type;
		}

		return edge;
    }
    
    propertyToString(key, value) {
        if (Array.isArray(value) && value.length > 1) {
            let out = `<strong>${key}:</strong><br /><ul>`;
            for (let val of value) {
                out += `<li>${val}</li>`;
            }
            return out + "</ul>";
        }
        return  `<strong>${key}:</strong> ${value}<br>`;
    }

	// public API

	render() {

		// connect to Neo4j instance
		// run query
		let recordCount = 0;

		let session = this._driver.session();
		const dataBuildPromises = [];
		session
			.run(this._query, {limit: 30})
			.subscribe({
				onNext: (record) => {
					recordCount++;

					this._consoleLog('CLASS NAME');
					this._consoleLog(record && record.constructor.name);
					this._consoleLog(record);

					const dataPromises = Object.values(record.toObject()).map(async (v) => {
						this._consoleLog('Constructor:');
						this._consoleLog(v && v.constructor.name);
						if (v instanceof Neo4j.types.Node) {
							let node = await this.buildNodeVisObject(v, session);
							try {
								this._addNode(node);
							} catch (e) {
								this._consoleLog(e, 'error');
							}

						} else if (v instanceof Neo4j.types.Relationship) {
							let edge = this.buildEdgeVisObject(v);
							this._addEdge(edge);

						} else if (v instanceof Neo4j.types.Path) {
							this._consoleLog('PATH');
							this._consoleLog(v);
							let startNode = await this.buildNodeVisObject(v.start, session);
							let endNode = await this.buildNodeVisObject(v.end, session);

							this._addNode(startNode);
							this._addNode(endNode);

							for (let obj of v.segments) {
								this._addNode(await this.buildNodeVisObject(obj.start, session));
								this._addNode(await this.buildNodeVisObject(obj.end, session));
								this._addEdge(this.buildEdgeVisObject(obj.relationship));
							}

						} else if (v instanceof Array) {
							for (let obj of v) {
								this._consoleLog('Array element constructor:');
								this._consoleLog(obj && obj.constructor.name);
								if (obj instanceof Neo4j.types.Node) {
									let node = await this.buildNodeVisObject(obj, session);
									this._addNode(node);

								} else if (obj instanceof Neo4j.types.Relationship) {
									let edge = this.buildEdgeVisObject(obj);

									this._addEdge(edge);
								}
							}
						}
					});
					dataBuildPromises.push(Promise.all(dataPromises));
				},
				onCompleted: async () => {
					await Promise.all(dataBuildPromises);
					session.close();
					let options = {
						nodes: {
							shape: 'dot',
							font: {
								size: 26,
								strokeWidth: 7
							},
							scaling: {
								label: {
									enabled: true
								}
							}
						},
						edges: {
							arrows: {
								to: {enabled: this._config.arrows || false} // FIXME: handle default value
							},
							length: 200
						},
						layout: {
							improvedLayout: false,
							hierarchical: {
								enabled: this._config.hierarchical || false,
								sortMethod: this._config.hierarchical_sort_method || 'hubsize'
							}
						},
						physics: { // TODO: adaptive physics settings based on size of graph rendered
							// enabled: true,
							// timestep: 0.5,
							// stabilization: {
							//     iterations: 10
							// }

							adaptiveTimestep: true,
							// barnesHut: {
							//     gravitationalConstant: -8000,
							//     springConstant: 0.04,
							//     springLength: 95
							// },
							stabilization: {
								iterations: 200,
								fit: true
							}
						}
					};

					const container = this._container;
					this._data = {
						nodes: new vis.DataSet(Object.values(this._nodes)),
						edges: new vis.DataSet(Object.values(this._edges))
					};

					this._consoleLog(this._data.nodes);
					this._consoleLog(this._data.edges);

					// Create duplicate node for any this reference relationships
					// NOTE: Is this only useful for data model type data
					// this._data.edges = this._data.edges.map(
					//     function (item) {
					//          if (item.from == item.to) {
					//             const newNode = this._data.nodes.get(item.from)
					//             delete newNode.id;
					//             const newNodeIds = this._data.nodes.add(newNode);
					//             this._consoleLog("Adding new node and changing this-ref to node: " + item.to);
					//             item.to = newNodeIds[0];
					//          }
					//          return item;
					//     }
					// );
					this._network = new vis.Network(container, this._data, options);
					this._consoleLog('completed');
					setTimeout(
						() => {
							this._network.stopSimulation();
						},
						10000
					);
                    this._events.generateEvent(CompletionEvent, {record_count: recordCount});

                    let neoVis = this;
                    this._network.on("click", function (params) {
                        if (params.nodes.length > 0) {
                            let nodeId = this.getNodeAt(params.pointer.DOM);
                            neoVis._events.generateEvent(ClickNodeEvent, {nodeId: nodeId, node: neoVis._nodes[nodeId]});
                        } else if (params.edges.length > 0) {
                            let edgeId = this.getEdgeAt(params.pointer.DOM);
                            neoVis._events.generateEvent(ClickEdgeEvent, {edgeId: edgeId, edge: neoVis._edges[edgeId]});
                        }
                    });
				},
				onError: (error) => {
					this._consoleLog(error, 'error');
					this._events.generateEvent(ErrorEvent, {error_msg: error});
				}
			});
	}

	/**
	 * Clear the data for the visualization
	 */
	clearNetwork() {
		this._nodes = {};
		this._edges = {};
		this._network.setData([]);
	}


	/**
	 *
	 * @param {string} eventType Event type to be handled
	 * @param {callback} handler Handler to manage the event
	 */
	registerOnEvent(eventType, handler) {
		this._events.register(eventType, handler);
	}


	/**
	 * Reset the config object and reload data
	 * @param config
	 */
	reinit(config) {
		this._init(config);
		this.render();
	}

	/**
	 * Fetch live data form the server and reload the visualization
	 */
	reload() {
		this.clearNetwork();
		this.render();
	}

	/**
	 * Stabilize the visuzliation
	 */
	stabilize() {
		this._network.stopSimulation();
		this._consoleLog('Calling stopSimulation');
	}

	/**
	 * Execute an arbitrary Cypher query and re-render the visualization
	 * @param query
	 */
	renderWithCypher(query) {
		// this._config.initial_cypher = query;
		this.clearNetwork();
		this._query = query;
		this.render();
	}

// configure exports based on environment (ie Node.js or browser)
//if (typeof exports === 'object') {
//    module.exports = NeoVis;
//} else {
//    define (function () {return NeoVis;})
//}
}<|MERGE_RESOLUTION|>--- conflicted
+++ resolved
@@ -4,13 +4,9 @@
 import * as vis from 'vis-network/dist/vis-network.min';
 import 'vis-network/dist/vis-network.min.css';
 import { defaults } from './defaults';
-<<<<<<< HEAD
-import { EventController, CompletionEvent, ErrorEvent } from './events';
+import { EventController, CompletionEvent, ClickEdgeEvent, ClickNodeEvent, ErrorEvent } from './events';
 
 export const NEOVIS_DEFAULT_CONFIG = Symbol();
-=======
-import { EventController, CompletionEvent, ClickEdgeEvent, ClickNodeEvent } from './events';
->>>>>>> 975f4643
 
 export default class NeoVis {
 	_nodes = {};

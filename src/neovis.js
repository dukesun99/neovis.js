--- conflicted
+++ resolved
@@ -281,14 +281,8 @@
 		// connect to Neo4j instance
 		// run query
 		let recordCount = 0;
-
-<<<<<<< HEAD
-		let session = this._driver.session();
-
-		const _query = query ? query : this._query; 
-=======
+		const _query = query ? query : this._query;
 		let session = this._driver.session(this._database && { database: this._database });
->>>>>>> f88ec51d
 		const dataBuildPromises = [];
 		session
 			.run(_query, {limit: 30})
